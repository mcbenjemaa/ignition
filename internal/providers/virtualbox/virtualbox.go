// Copyright 2021 Red Hat, Inc.
//
// Licensed under the Apache License, Version 2.0 (the "License");
// you may not use this file except in compliance with the License.
// You may obtain a copy of the License at
//
//     http://www.apache.org/licenses/LICENSE-2.0
//
// Unless required by applicable law or agreed to in writing, software
// distributed under the License is distributed on an "AS IS" BASIS,
// WITHOUT WARRANTIES OR CONDITIONS OF ANY KIND, either express or implied.
// See the License for the specific language governing permissions and
// limitations under the License.

// The virtualbox provider fetches the configuration from the /Ignition/Config
// guest property.

package virtualbox

// We want at least this warning, since the default C behavior of
// assuming int foo(int) is totally broken.

// #cgo CFLAGS: -Werror=implicit-function-declaration
// #include <linux/vbox_err.h>
// #include <stdlib.h>
// #include "virtualbox.h"
import "C"

import (
	"bytes"
	"fmt"
	"unsafe"

	"github.com/coreos/ignition/v2/config/shared/errors"
	"github.com/coreos/ignition/v2/config/v3_4_experimental/types"
	"github.com/coreos/ignition/v2/internal/providers/util"
	"github.com/coreos/ignition/v2/internal/resource"

	"github.com/coreos/vcontext/report"
)

const (
	configProperty         = "/Ignition/Config"
	configEncodingProperty = "/Ignition/Config/Encoding"
)

func FetchConfig(f *resource.Fetcher) (types.Config, report.Report, error) {
	f.Logger.Debug("reading Ignition config from VirtualBox guest property")

	// for forward compatibility, check an encoding property analogous
	// to vmware's ignition.config.data.encoding, and fail if it's
	// present and non-empty
	encoding, err := fetchProperty(configEncodingProperty)
	if err != nil {
		return types.Config{}, report.Report{}, err
	}
	if len(encoding) > 0 {
		return types.Config{}, report.Report{}, fmt.Errorf("unsupported %q value %q", configEncodingProperty, encoding)
	}

	config, err := fetchProperty(configProperty)
	if err != nil {
		return types.Config{}, report.Report{}, err
	}
	if config == nil {
		f.Logger.Info("VirtualBox guest property %q does not exist; assuming no config", configProperty)
		return types.Config{}, report.Report{}, errors.ErrEmpty
	}
	return util.ParseConfig(f.Logger, config)
}

func DelConfig(f *resource.Fetcher) error {
	f.Logger.Info("deleting Ignition config from VirtualBox guest property")
	err := deleteProperty(configEncodingProperty)
	if err != nil {
		return err
	}
	err = deleteProperty(configProperty)
	if err != nil {
		return err
	}
	return nil
}

func fetchProperty(name string) ([]byte, error) {
	cName := C.CString(name)
	defer C.free(unsafe.Pointer(cName))
	buf := unsafe.Pointer(nil)
	defer C.free(buf)
	var size C.size_t

	ret, errno := C.virtualbox_get_guest_property(cName, &buf, &size)
	if ret != C.VINF_SUCCESS {
		if ret == C.VERR_GENERAL_FAILURE && errno != nil {
			return nil, fmt.Errorf("fetching VirtualBox guest property %q: %w", name, errno)
		}
		// see <linux/vbox_err.h>
		return nil, fmt.Errorf("fetching VirtualBox guest property %q: error %d", name, ret)
	}
	if buf == nil {
		return nil, nil
	}
<<<<<<< HEAD
	// property format: <data> NUL <flags> NUL
	// return only the data; ignore the flags
	s := C.GoBytes(buf, C.int(size))
	len := bytes.IndexByte(s, 0)
	if len == -1 {
		return nil, fmt.Errorf("VirtualBox guest property %q is not NUL-terminated", name)
	}
	return s[0:len], nil
=======
	// properties are double-NUL-terminated
	return bytes.TrimRight(C.GoBytes(buf, C.int(size)), "\x00"), nil
}

func deleteProperty(name string) error {
	cName := C.CString(name)
	defer C.free(unsafe.Pointer(cName))

	ret, errno := C.virtualbox_delete_guest_property(cName)
	if ret != C.VINF_SUCCESS {
		if ret == C.VERR_GENERAL_FAILURE && errno != nil {
			return fmt.Errorf("deleting VirtualBox guest property %q: %w", name, errno)
		}
		if ret == C.VERR_PERMISSION_DENIED {
			return fmt.Errorf("deleting VirtualBox guest property %q: permission denied; is the property read-only?", name)
		}
		// see <linux/vbox_err.h>
		return fmt.Errorf("deleting VirtualBox guest property %q: error %d", name, ret)
	}
	return nil
>>>>>>> b0562e38
}<|MERGE_RESOLUTION|>--- conflicted
+++ resolved
@@ -100,7 +100,6 @@
 	if buf == nil {
 		return nil, nil
 	}
-<<<<<<< HEAD
 	// property format: <data> NUL <flags> NUL
 	// return only the data; ignore the flags
 	s := C.GoBytes(buf, C.int(size))
@@ -109,9 +108,6 @@
 		return nil, fmt.Errorf("VirtualBox guest property %q is not NUL-terminated", name)
 	}
 	return s[0:len], nil
-=======
-	// properties are double-NUL-terminated
-	return bytes.TrimRight(C.GoBytes(buf, C.int(size)), "\x00"), nil
 }
 
 func deleteProperty(name string) error {
@@ -130,5 +126,4 @@
 		return fmt.Errorf("deleting VirtualBox guest property %q: error %d", name, ret)
 	}
 	return nil
->>>>>>> b0562e38
 }